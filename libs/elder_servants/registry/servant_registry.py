"""
エルダーサーバントレジストリ

すべてのエルダーサーバントの登録と管理を行う中央レジストリ。
サーバントの検索、フィルタリング、統計情報の提供を行う。
"""

import logging
from collections import defaultdict
from datetime import datetime
from typing import Any, Dict, List, Optional, Type

from ..base.elder_servant import (
    ElderServant,
<<<<<<< HEAD
=======
    ServantCategory,
>>>>>>> 7fb83567
    ServantCapability,
    ServantDomain,
    ServantRequest,
    ServantResponse,
)


class ServantRegistry:
    """
    エルダーサーバントの中央レジストリ

    32体のサーバントを管理し、適切なサーバントへの
    タスクルーティングを提供する。
    """

    def __init__(self):
        self.logger = logging.getLogger("elder_servant.registry")
        self._servants: Dict[str, ElderServant] = {}
        self._domain_map: Dict[ServantDomain, List[str]] = defaultdict(list)
        self._capability_map: Dict[ServantCapability, List[str]] = defaultdict(list)
        self._instance_cache: Dict[str, ElderServant] = {}
        self._stats = {
            "total_registered": 0,
            "active_servants": 0,
            "total_tasks_routed": 0,
            "registry_created": datetime.now(),
        }

<<<<<<< HEAD
    def register(
        self, servant_class: Type[ElderServant], name: str, domain: ServantDomain
    ) -> bool:
=======
    def register(self, servant_class: Type[ElderServantBase], name: str, domain: ServantDomain) -> bool:
>>>>>>> 7fb83567
        """
        サーバントクラスをレジストリに登録

        Args:
            servant_class: ElderServantを継承したクラス
            name: サーバントの一意な名前
            domain: サーバントが属するドメイン

        Returns:
            登録成功時True、失敗時False
        """
        try:
            if name in self._servants:
                self.logger.warning(f"Servant {name} already registered")
                return False

            # サーバントクラスの検証
<<<<<<< HEAD
            if not issubclass(servant_class, ElderServant):
                raise ValueError(f"{servant_class} must inherit from ElderServant")
=======
            if not issubclass(servant_class, ElderServantBase):
                raise ValueError(f"{servant_class} must inherit from ElderServantBase")
>>>>>>> 7fb83567

            # レジストリに登録
            self._servants[name] = servant_class
            self._domain_map[domain].append(name)

            # インスタンスを作成して能力を取得
            instance = servant_class(name, domain)
            capabilities = instance.get_capabilities()
            for cap in capabilities:
                self._capability_map[cap].append(name)

            self._stats["total_registered"] += 1
            self._stats["active_servants"] = len(self._servants)

            self.logger.info(f"Registered servant: {name} in domain {domain.value}")
            return True

        except Exception as e:
            self.logger.error(f"Failed to register servant {name}: {str(e)}")
            return False

    def unregister(self, name: str) -> bool:
        """サーバントの登録解除"""
        if name not in self._servants:
            return False

        # インスタンスキャッシュをクリア
        if name in self._instance_cache:
            del self._instance_cache[name]

<<<<<<< HEAD
        # サーバントクラスを取得して削除
=======
        # 各マップから削除
        servant_class = self._servants[name]
>>>>>>> 7fb83567
        del self._servants[name]

        # ドメインマップから削除
        for domain, servants in self._domain_map.items():
            if name in servants:
                servants.remove(name)

        # 能力マップから削除
        for cap, servants in self._capability_map.items():
            if name in servants:
                servants.remove(name)

        self._stats["active_servants"] = len(self._servants)
        self.logger.info(f"Unregistered servant: {name}")
        return True

<<<<<<< HEAD
    def get_servant(self, name: str) -> Optional[ElderServant]:
=======
    def get_servant(self, name: str) -> Optional[ElderServantBase]:
>>>>>>> 7fb83567
        """
        名前でサーバントのインスタンスを取得

        インスタンスはキャッシュされ、必要に応じて
        遅延生成される。
        """
        if name not in self._servants:
            return None

        if name not in self._instance_cache:
            servant_class = self._servants[name]
            # ドメインを検索
            domain = None
            for d, servants in self._domain_map.items():
                if name in servants:
                    domain = d
                    break

            if domain is None:
                self.logger.error(f"Domain not found for servant {name}")
                return None

            self._instance_cache[name] = servant_class(name, domain)

        return self._instance_cache[name]

<<<<<<< HEAD
    def find_by_domain(self, domain: ServantDomain) -> List[ElderServant]:
=======
    def find_by_domain(self, domain: ServantDomain) -> List[ElderServantBase]:
>>>>>>> 7fb83567
        """ドメインに属するすべてのサーバントを取得"""
        servant_names = self._domain_map.get(domain, [])
        servants = []
        for name in servant_names:
            servant = self.get_servant(name)
            if servant:
                servants.append(servant)
        return servants

<<<<<<< HEAD
    def find_by_capability(self, capability: ServantCapability) -> List[ElderServant]:
=======
    def find_by_capability(self, capability: ServantCapability) -> List[ElderServantBase]:
>>>>>>> 7fb83567
        """特定の能力を持つすべてのサーバントを取得"""
        servant_names = self._capability_map.get(capability, [])
        servants = []
        for name in servant_names:
            servant = self.get_servant(name)
            if servant:
                servants.append(servant)
        return servants

<<<<<<< HEAD
    async def route_task(
        self, request: ServantRequest, preferred_servant: Optional[str] = None
    ) -> Optional[ServantResponse]:
=======
    async def route_task(self, request: ServantRequest, preferred_servant: Optional[str] = None) -> Optional[ServantResponse]:
>>>>>>> 7fb83567
        """
        タスクを適切なサーバントにルーティング

        Args:
            request: 処理するリクエスト
            preferred_servant: 優先的に使用するサーバント名

        Returns:
            処理結果のレスポンス、または処理できない場合None
        """
        self._stats["total_tasks_routed"] += 1

        # 優先サーバントが指定されている場合
        if preferred_servant:
            servant = self.get_servant(preferred_servant)
            if servant and servant.validate_request(request):
                return await servant.execute_with_quality_gate(request)

        # タスクタイプに基づいて適切なサーバントを探す
        # TODO: より高度なルーティングロジックの実装
        for name, servant in self._instance_cache.items():
            if servant.validate_request(request):
                self.logger.info(f"Routing task {request.task_id} to {name}")
                return await servant.execute_with_quality_gate(request)

        self.logger.warning(f"No suitable servant found for task {request.task_id}")
        return None

    def get_statistics(self) -> Dict[str, Any]:
        """レジストリの統計情報を取得"""
        domain_stats = {}
        for domain in ServantDomain:
            count = len(self._domain_map.get(domain, []))
            domain_stats[domain.value] = count

        capability_stats = {}
        for cap in ServantCapability:
            count = len(self._capability_map.get(cap, []))
            capability_stats[cap.value] = count

        return {
            **self._stats,
            "domain_distribution": domain_stats,
            "capability_distribution": capability_stats,
            "cached_instances": len(self._instance_cache),
        }

    def list_all_servants(self) -> List[Dict[str, Any]]:
        """登録されているすべてのサーバントの情報をリスト"""
        servants_info = []
        for name in self._servants:
            servant = self.get_servant(name)
            if servant:
                info = {
                    "name": name,
                    "domain": servant.domain.value,
                    "capabilities": [cap.value for cap in servant.get_capabilities()],
                    "metrics": servant.get_metrics(),
                }
                servants_info.append(info)

        return servants_info

    async def health_check(self) -> Dict[str, Any]:
        """全サーバントのヘルスチェック"""
        health_status = {
            "registry_healthy": True,
            "servants_status": {},
            "timestamp": datetime.now(),
        }

        for name in self._servants:
            servant = self.get_servant(name)
            if servant:
                try:
                    # 4賢者システムとの接続チェック
                    connected = await servant.connect_to_sages()
                    metrics = servant.get_metrics()

                    health_status["servants_status"][name] = {
                        "healthy": connected,
                        "success_rate": metrics.get("success_rate", 0),
                        "tasks_processed": metrics.get("tasks_processed", 0),
                    }

                    if not connected:
                        health_status["registry_healthy"] = False

                except Exception as e:
                    self.logger.error(f"Health check failed for {name}: {str(e)}")
                    health_status["servants_status"][name] = {
                        "healthy": False,
                        "error": str(e),
                    }
                    health_status["registry_healthy"] = False

        return health_status


# グローバルレジストリインスタンス
_global_registry = None


def get_registry() -> ServantRegistry:
    """グローバルレジストリインスタンスを取得"""
    global _global_registry
    if _global_registry is None:
        _global_registry = ServantRegistry()
    return _global_registry<|MERGE_RESOLUTION|>--- conflicted
+++ resolved
@@ -5,6 +5,7 @@
 サーバントの検索、フィルタリング、統計情報の提供を行う。
 """
 
+import asyncio
 import logging
 from collections import defaultdict
 from datetime import datetime
@@ -12,12 +13,8 @@
 
 from ..base.elder_servant import (
     ElderServant,
-<<<<<<< HEAD
-=======
+    ServantCapability,
     ServantCategory,
->>>>>>> 7fb83567
-    ServantCapability,
-    ServantDomain,
     ServantRequest,
     ServantResponse,
 )
@@ -33,10 +30,10 @@
 
     def __init__(self):
         self.logger = logging.getLogger("elder_servant.registry")
-        self._servants: Dict[str, ElderServant] = {}
+        self._servants: Dict[str, ElderServantBase] = {}
         self._domain_map: Dict[ServantDomain, List[str]] = defaultdict(list)
         self._capability_map: Dict[ServantCapability, List[str]] = defaultdict(list)
-        self._instance_cache: Dict[str, ElderServant] = {}
+        self._instance_cache: Dict[str, ElderServantBase] = {}
         self._stats = {
             "total_registered": 0,
             "active_servants": 0,
@@ -44,18 +41,14 @@
             "registry_created": datetime.now(),
         }
 
-<<<<<<< HEAD
     def register(
-        self, servant_class: Type[ElderServant], name: str, domain: ServantDomain
+        self, servant_class: Type[ElderServantBase], name: str, domain: ServantDomain
     ) -> bool:
-=======
-    def register(self, servant_class: Type[ElderServantBase], name: str, domain: ServantDomain) -> bool:
->>>>>>> 7fb83567
         """
         サーバントクラスをレジストリに登録
 
         Args:
-            servant_class: ElderServantを継承したクラス
+            servant_class: ElderServantBaseを継承したクラス
             name: サーバントの一意な名前
             domain: サーバントが属するドメイン
 
@@ -68,13 +61,8 @@
                 return False
 
             # サーバントクラスの検証
-<<<<<<< HEAD
-            if not issubclass(servant_class, ElderServant):
-                raise ValueError(f"{servant_class} must inherit from ElderServant")
-=======
             if not issubclass(servant_class, ElderServantBase):
                 raise ValueError(f"{servant_class} must inherit from ElderServantBase")
->>>>>>> 7fb83567
 
             # レジストリに登録
             self._servants[name] = servant_class
@@ -105,12 +93,8 @@
         if name in self._instance_cache:
             del self._instance_cache[name]
 
-<<<<<<< HEAD
-        # サーバントクラスを取得して削除
-=======
         # 各マップから削除
         servant_class = self._servants[name]
->>>>>>> 7fb83567
         del self._servants[name]
 
         # ドメインマップから削除
@@ -127,11 +111,7 @@
         self.logger.info(f"Unregistered servant: {name}")
         return True
 
-<<<<<<< HEAD
-    def get_servant(self, name: str) -> Optional[ElderServant]:
-=======
     def get_servant(self, name: str) -> Optional[ElderServantBase]:
->>>>>>> 7fb83567
         """
         名前でサーバントのインスタンスを取得
 
@@ -158,11 +138,7 @@
 
         return self._instance_cache[name]
 
-<<<<<<< HEAD
-    def find_by_domain(self, domain: ServantDomain) -> List[ElderServant]:
-=======
     def find_by_domain(self, domain: ServantDomain) -> List[ElderServantBase]:
->>>>>>> 7fb83567
         """ドメインに属するすべてのサーバントを取得"""
         servant_names = self._domain_map.get(domain, [])
         servants = []
@@ -172,11 +148,9 @@
                 servants.append(servant)
         return servants
 
-<<<<<<< HEAD
-    def find_by_capability(self, capability: ServantCapability) -> List[ElderServant]:
-=======
-    def find_by_capability(self, capability: ServantCapability) -> List[ElderServantBase]:
->>>>>>> 7fb83567
+    def find_by_capability(
+        self, capability: ServantCapability
+    ) -> List[ElderServantBase]:
         """特定の能力を持つすべてのサーバントを取得"""
         servant_names = self._capability_map.get(capability, [])
         servants = []
@@ -186,13 +160,9 @@
                 servants.append(servant)
         return servants
 
-<<<<<<< HEAD
     async def route_task(
         self, request: ServantRequest, preferred_servant: Optional[str] = None
     ) -> Optional[ServantResponse]:
-=======
-    async def route_task(self, request: ServantRequest, preferred_servant: Optional[str] = None) -> Optional[ServantResponse]:
->>>>>>> 7fb83567
         """
         タスクを適切なサーバントにルーティング
 
