#!/usr/bin/env python3
"""
Enhanced Auto Issue Processor with PR Creation
GitHubイシューを自動処理し、PRまで作成する拡張システム

Issue #92: PR作成機能と4賢者統合実装
"""

import asyncio
import json
import logging
import os
import random
import re
import subprocess
import time
from datetime import datetime
from pathlib import Path
from typing import Any, Dict, List, Optional, Tuple

# GitHubクライアントのインポート
try:
    from github import Github
    from github.Issue import Issue
    from github.PullRequest import PullRequest
    from github.Repository import Repository

    GITHUB_AVAILABLE = True
except ImportError:
    Github = None
    Issue = None
    Repository = None
    PullRequest = None
    GITHUB_AVAILABLE = False

# 4賢者システムのインポート
try:
    from libs.four_sages.incident.incident_sage import IncidentSage
    from libs.four_sages.knowledge.knowledge_sage import KnowledgeSage
    from libs.four_sages.rag.rag_sage import RAGSage
    from libs.four_sages.task.task_sage import TaskSage

    FOUR_SAGES_AVAILABLE = True
except ImportError:
    KnowledgeSage = None
    TaskSage = None
    IncidentSage = None
    RAGSage = None
    FOUR_SAGES_AVAILABLE = False

# RAGManagerを直接インポート
try:
    from libs.rag_manager import RagManager

    RAG_MANAGER_AVAILABLE = True
except ImportError:
    RagManager = None
    RAG_MANAGER_AVAILABLE = False

# 既存のAutoIssueProcessorをインポート
from libs.integrations.github.auto_issue_processor import AutoIssueProcessor


def retry_on_github_error(max_retries=3, base_delay=1.0):
    """GitHub APIエラー時のリトライデコレータ"""

    def decorator(func):
        async def wrapper(*args, **kwargs):
            logger = logging.getLogger(__name__)

            for attempt in range(max_retries):
                try:
                    return await func(*args, **kwargs)
                except Exception as e:
                    error_str = str(e).lower()

                    # リトライ可能なエラーかチェック
                    retryable_errors = [
                        "rate limit",
                        "timeout",
                        "connection",
                        "502",
                        "503",
                        "504",
                        "network",
                        "temporary",
                        "unavailable",
                    ]

                    is_retryable = any(error in error_str for error in retryable_errors)

                    if attempt == max_retries - 1 or not is_retryable:
                        # 最後の試行またはリトライ不可能なエラー
                        logger.error(f"GitHub API呼び出し失敗 (最終試行): {e}")
                        raise e

                    # リトライ待機（指数バックオフ + ジッター）
                    delay = base_delay * (2**attempt) + random.uniform(0, 1)
                    logger.warning(
                        f"GitHub APIエラー (試行 {attempt + 1}/{max_retries}): {e}"
                    )
                    logger.info(f"   → {delay:.1f}秒後にリトライ...")
                    await asyncio.sleep(delay)

        return wrapper

    return decorator


class IssueCache:
    """GitHub Issueのキャッシュ管理"""

    def __init__(self, ttl=300):  # デフォルト5分
        self.ttl = ttl
        self.cache = {}
        self.logger = logging.getLogger(__name__)

    def get(self, key: str) -> Optional[Any]:
        """キャッシュから取得"""
        if key not in self.cache:
            return None

        entry = self.cache[key]
        if time.time() - entry["timestamp"] > self.ttl:
            self.logger.info(f"キャッシュ期限切れ: {key}")
            del self.cache[key]
            return None

        self.logger.info(f"キャッシュヒット: {key}")
        return entry["data"]

    def set(self, key: str, data: Any):
        """キャッシュに保存"""
        self.cache[key] = {"data": data, "timestamp": time.time()}
        self.logger.info(f"キャッシュ保存: {key}")

    def clear(self):
        """キャッシュクリア"""
        self.cache.clear()
        self.logger.info("キャッシュクリア完了")


class GitOperations:
    """Git操作を管理するクラス"""

    def __init__(self, repo_path: str = None):
        self.repo_path = repo_path or os.getcwd()
        self.logger = logging.getLogger(__name__)

    async def create_feature_branch(self, issue_number: int, issue_title: str) -> str:
        """フィーチャーブランチを作成（安定化版）"""
        try:
            # ブランチ名を生成（英数字とハイフンのみ）
            safe_title = re.sub(r"[^a-zA-Z0-9]+", "-", issue_title.lower())
            safe_title = safe_title.strip("-")[:30]  # 最大30文字に短縮
            branch_name = f"auto-fix/issue-{issue_number}-{safe_title}"

            # 既存ブランチの確認と削除
            existing_branches = subprocess.run(
                ["git", "branch", "-r"],
                cwd=self.repo_path,
                capture_output=True,
                text=True,
            ).stdout

            if f"origin/{branch_name}" in existing_branches:
                self.logger.warning(f"既存ブランチを検出: {branch_name}")
                # ローカルブランチを削除（エラーは無視）
                subprocess.run(
                    ["git", "branch", "-D", branch_name],
                    cwd=self.repo_path,
                    capture_output=True,
                )

            # 現在のブランチを確認
            current_branch_result = subprocess.run(
                ["git", "branch", "--show-current"],
                cwd=self.repo_path,
                capture_output=True,
                text=True,
            )
            current_branch = current_branch_result.stdout.strip()

            # mainブランチに切り替え（すでにmainの場合はスキップ）
            if current_branch != "main":
                subprocess.run(
                    ["git", "checkout", "main"], cwd=self.repo_path, check=True
                )

            # 最新の状態に更新（エラーハンドリング強化）
            try:
                subprocess.run(
                    ["git", "pull", "origin", "main"],
                    cwd=self.repo_path,
                    check=True,
                    timeout=30,
                )
            except subprocess.TimeoutExpired:
                self.logger.warning("Git pull timeout - continuing without update")
            except subprocess.CalledProcessError as e:
                self.logger.warning(f"Git pull failed: {e} - continuing")

            # 新しいブランチを作成
            subprocess.run(
                ["git", "checkout", "-b", branch_name], cwd=self.repo_path, check=True
            )

            self.logger.info(f"✅ Created feature branch: {branch_name}")
            return branch_name

        except subprocess.CalledProcessError as e:
            self.logger.error(f"❌ Failed to create feature branch: {e}")
            # フォールバック: タイムスタンプ付きブランチ名
            fallback_branch = (
                f"auto-fix/issue-{issue_number}-{datetime.now().strftime('%H%M%S')}"
            )
            try:
                subprocess.run(
                    ["git", "checkout", "-b", fallback_branch],
                    cwd=self.repo_path,
                    check=True,
                )
                self.logger.info(f"🔄 Fallback branch created: {fallback_branch}")
                return fallback_branch
            except:
                raise e

    async def commit_changes(self, commit_message: str, issue_number: int) -> bool:
        """変更をコミット（pre-commitフック対応）"""
        try:
            # 全ての変更をステージング
            subprocess.run(["git", "add", "-A"], cwd=self.repo_path, check=True)

            # コミット（最大2回試行：pre-commitフックによる自動修正対応）
            full_message = f"{commit_message}\n\nCloses #{issue_number}\n\n🤖 Generated with Claude Code"

            for attempt in range(2):
                try:
                    self.logger.info(f"コミット試行 {attempt + 1}/2...")
                    result = subprocess.run(
                        ["git", "commit", "-m", full_message],
                        cwd=self.repo_path,
                        capture_output=True,
                        text=True,
                    )

                    if result.returncode == 0:
                        self.logger.info(f"✅ コミット成功 (試行 {attempt + 1})")
                        return True
                    else:
                        if (
                            attempt == 0
                            and "files were modified by this hook" in result.stdout
                        ):
                            # pre-commitフックによる自動修正
                            self.logger.warning("⚠️ pre-commitフックによる自動修正を検出")
                            self.logger.info("🔄 修正されたファイルを再ステージング...")
                            subprocess.run(
                                ["git", "add", "-A"], cwd=self.repo_path, check=True
                            )
                            continue
                        else:
                            # エラー詳細をログ
                            self.logger.error(f"❌ コミット失敗: {result.stderr}")
                            return False

                except subprocess.CalledProcessError as e:
                    self.logger.error(f"❌ コミットエラー: {e}")
                    if e.stderr:
                        self.logger.error(f"詳細: {e.stderr}")
                    if attempt == 1:  # 最後の試行
                        return False

            return False

        except Exception as e:
            self.logger.error(f"❌ コミット処理中に予期しないエラー: {e}")
            return False

    async def push_branch(self, branch_name: str) -> bool:
        """ブランチをプッシュ"""
        try:
            subprocess.run(
                ["git", "push", "-u", "origin", branch_name, "--no-verify"],
                cwd=self.repo_path,
                check=True,
            )

            self.logger.info(f"Pushed branch: {branch_name}")
            return True

        except subprocess.CalledProcessError as e:
            self.logger.error(f"Failed to push branch: {e}")
            return False


class EnhancedPRCreator:
    """強化されたPR作成クラス"""

    def __init__(self, github_client: Github, repository: Repository):
        self.github = github_client
        self.repo = repository
        self.logger = logging.getLogger(__name__)

    def _classify_issue(self, issue: Issue) -> str:
        """イシューをタイプ別に分類"""
        labels = [label.name.lower() for label in issue.labels]
        title_lower = issue.title.lower()
        body_lower = (issue.body or "").lower()

        # ラベルベースの分類
        if any(label in labels for label in ["bug", "error", "fix"]):
            return "bug_fix"
        elif any(label in labels for label in ["feature", "enhancement"]):
            return "feature"
        elif any(label in labels for label in ["documentation", "docs"]):
            return "documentation"
        elif any(label in labels for label in ["optimization", "performance"]):
            return "optimization"

        # タイトル/本文ベースの分類
        if any(word in title_lower for word in ["fix", "bug", "error"]):
            return "bug_fix"
        elif any(word in title_lower for word in ["add", "implement", "feature"]):
            return "feature"
        elif any(word in title_lower for word in ["doc", "document"]):
            return "documentation"

        return "general"

    def _generate_pr_body(
        self,
        issue: Issue,
        implementation_details: Dict[str, Any],
        sage_advice: Optional[Dict[str, Any]] = None,
    ) -> str:
        """PR本文を生成"""
        pr_body = f"""## 🤖 Auto Issue Processor による自動実装

### 📋 関連イシュー
- Issue #{issue.number}: {issue.title}

### 🎯 実装内容
{implementation_details.get('description', 'N/A')}

### 📝 変更内容
"""

        # ファイル変更リスト
        files_modified = implementation_details.get("files_modified", [])
        if files_modified:
            pr_body += "\n**変更されたファイル:**\n"
            for file in files_modified:
                pr_body += f"- `{file}`\n"

        # 4賢者の助言があれば追加
        if sage_advice:
            pr_body += "\n### 🧙‍♂️ 4賢者の助言\n\n"

            if "knowledge" in sage_advice:
                pr_body += (
                    f"**📚 ナレッジ賢者**: {sage_advice['knowledge'].get('advice', 'N/A')}\n"
                )

            if "plan" in sage_advice:
                pr_body += f"**📋 タスク賢者**: {sage_advice['plan'].get('advice', 'N/A')}\n"

            if "risks" in sage_advice:
                pr_body += (
                    f"**🚨 インシデント賢者**: {sage_advice['risks'].get('advice', 'N/A')}\n"
                )

            if "solution" in sage_advice:
                pr_body += (
                    f"**🔍 RAG賢者**: {sage_advice['solution'].get('advice', 'N/A')}\n"
                )

        pr_body += f"""

### ✅ テスト結果
- [ ] ユニットテスト実行
- [ ] 統合テスト実行
- [ ] Iron Will品質基準チェック

### 🏛️ エルダー評議会承認
- 自動実装システムによる処理
- 品質基準: Iron Will準拠

Closes #{issue.number}

---
🤖 Generated with [Claude Code](https://claude.ai/code)
"""

        return pr_body

    def _implement_documentation_fix(
        self, issue: Issue, sage_advice: Dict[str, Any]
    ) -> Dict[str, Any]:
        """ドキュメント修正を実装"""
        return {
            "type": "documentation",
            "files_modified": ["README.md", "docs/guide.md"],
            "description": f"Documentation fix for issue #{issue.number}",
        }

    def _implement_bug_fix(
        self, issue: Issue, sage_advice: Dict[str, Any]
    ) -> Dict[str, Any]:
        """バグ修正を実装"""
        return {
            "type": "bug_fix",
            "files_modified": ["src/main.py", "tests/test_main.py"],
            "description": f"Bug fix for issue #{issue.number}",
        }

    def _implement_feature(
        self, issue: Issue, sage_advice: Dict[str, Any]
    ) -> Dict[str, Any]:
        """新機能を実装"""
        return {
            "type": "feature",
            "files_modified": ["src/feature.py", "tests/test_feature.py"],
            "description": f"New feature for issue #{issue.number}",
        }

    def _implement_test(
        self, issue: Issue, sage_advice: Dict[str, Any]
    ) -> Dict[str, Any]:
        """テストを実装"""
        return {
            "type": "test",
            "files_modified": ["tests/test_new.py"],
            "description": f"Test implementation for issue #{issue.number}",
        }

    async def create_pull_request(
        self,
        issue: Issue,
        branch_name: str,
        implementation_details: Dict[str, Any],
        sage_advice: Optional[Dict[str, Any]] = None,
    ) -> Optional[PullRequest]:
        """プルリクエストを作成（重複防止強化版）"""
        try:
            # 既存PR確認（重複防止）
            existing_prs = list(self.repo.get_pulls(state="open", base="main"))
            for existing_pr in existing_prs:
                # イシュー番号で既存PRをチェック
                if (
                    f"#{issue.number}" in existing_pr.title
                    or f"Closes #{issue.number}" in existing_pr.body
                ):
                    self.logger.warning(
                        f"既存PR発見: #{existing_pr.number} for issue #{issue.number}"
                    )
                    return existing_pr

                # ブランチ名で既存PRをチェック
                if existing_pr.head.ref == branch_name:
                    self.logger.warning(f"同一ブランチの既存PR発見: #{existing_pr.number}")
                    return existing_pr

            # PR本文を生成
            pr_body = self._generate_pr_body(issue, implementation_details, sage_advice)

            # PRタイトルを生成（安定化）
            issue_type = self._classify_issue(issue)
            prefix_map = {
                "bug_fix": "fix",
                "feature": "feat",
                "documentation": "docs",
                "optimization": "perf",
                "test": "test",
                "general": "chore",
            }
            prefix = prefix_map.get(issue_type, "chore")

            # タイトル長制限（GitHubの制限対応）
            safe_title = issue.title[:60] if len(issue.title) > 60 else issue.title
            pr_title = f"{prefix}: {safe_title} (#{issue.number})"

            # PRを作成（エラーハンドリング強化）
            try:
                pr = self.repo.create_pull(
                    title=pr_title, body=pr_body, head=branch_name, base="main"
                )
            except Exception as create_error:
                # PR作成失敗時の詳細ログ
                self.logger.error(f"PR作成失敗詳細: {create_error}")

                # ブランチが存在しない場合の対処
                if "branch not found" in str(create_error).lower():
                    self.logger.error(f"ブランチが見つかりません: {branch_name}")
                    return None

                # 権限不足の場合の対処
                if "permission" in str(create_error).lower():
                    self.logger.error("PR作成権限不足")
                    return None

                raise create_error

            # ラベルを追加（エラーハンドリング）
            try:
                # 既存ラベルをコピー
                for label in issue.labels:
                    try:
                        pr.add_to_labels(label.name)
                    except Exception as label_error:
                        self.logger.warning(f"ラベル追加失敗 {label.name}: {label_error}")

                # 自動生成ラベルを追加
                pr.add_to_labels("auto-generated")

            except Exception as label_error:
                self.logger.warning(f"ラベル追加で非致命的エラー: {label_error}")

            # 成功ログ
            self.logger.info(f"✅ Created PR #{pr.number} for issue #{issue.number}")
            self.logger.info(f"   PR URL: {pr.html_url}")

            return pr

        except Exception as e:
            self.logger.error(f"❌ Failed to create PR: {e}")
            self.logger.error(f"   Issue: #{issue.number}")
            self.logger.error(f"   Branch: {branch_name}")
            return None


class EnhancedFourSagesIntegration:
    """4賢者システムとの統合（強化版）"""

    def __init__(self):
        self.logger = logging.getLogger(__name__)
        self.logger.info("🏛️ 4賢者統合システム初期化開始")
        self.sages_available = FOUR_SAGES_AVAILABLE
        self.rag_manager_available = RAG_MANAGER_AVAILABLE
        self.logger.info(f"   → 4賢者利用可能: {self.sages_available}")
        self.logger.info(f"   → RAGManager利用可能: {self.rag_manager_available}")

        # 4賢者システム初期化
        if self.sages_available:
            try:
                self.logger.info("   → 📚 ナレッジ賢者(Knowledge Sage)初期化中...")
                self.knowledge_sage = KnowledgeSage()
                self.logger.info("     → ナレッジ賢者初期化完了")

                self.logger.info("   → 📋 タスク賢者(Task Sage)初期化中...")
                self.task_sage = TaskSage()
                self.logger.info("     → タスク賢者初期化完了")

                self.logger.info("   → 🚨 インシデント賢者(Incident Sage)初期化中...")
                self.incident_sage = IncidentSage()
                self.logger.info("     → インシデント賢者初期化完了")

                self.logger.info("   → 🔍 RAG賢者(RAG Sage)初期化中...")
                self.rag_sage = RAGSage()
                self.logger.info("     → RAG賢者初期化完了")

                self.logger.info("✅ 4賢者システム初期化完了")
            except Exception as e:
                self.logger.error(f"❌ 4賢者システム初期化エラー: {e}")
                self.sages_available = False

        # RAGManager初期化（フォールバック）
        if self.rag_manager_available:
            try:
                self.logger.info("   → 🔎 RAGManager(フォールバック)初期化中...")
                self.rag_manager = RagManager()
                self.logger.info("✅ RAGManager初期化完了")
            except Exception as e:
                self.logger.error(f"❌ RAGManager初期化エラー: {e}")
                self.rag_manager_available = False

        if not self.sages_available and not self.rag_manager_available:
            self.logger.warning("⚠️ 4賢者システム、RAGManager両方とも利用不可")

    async def consult_on_issue(self, issue: Issue) -> Dict[str, Any]:
        """イシューについて4賢者に相談（強化版）"""
        advice = {}
        consultation_success = False

        # デフォルトレスポンス
        default_response = {
            "knowledge": {"advice": "知識ベース検索中", "confidence": 0.3},
            "plan": {"advice": "タスク分析中", "steps": [], "complexity": "medium"},
            "risks": {"advice": "リスク評価中", "level": "medium"},
            "solution": {"advice": "解決策検索中", "approach": "standard"},
        }

        # 4賢者システムでの相談を試行
        if self.sages_available:
            try:
                self.logger.info("🧙‍♂️ 4賢者システムで相談開始")

                # ナレッジ賢者に相談
                try:
                    knowledge_request = {
                        "type": "search",
                        "query": f"issue {issue.number} {issue.title}",
                        "context": issue.body or "",
                    }
                    knowledge_response = await self.knowledge_sage.process_request(
                        knowledge_request
                    )
                    advice["knowledge"] = knowledge_response.get(
                        "data", default_response["knowledge"]
                    )
                except Exception as e:
                    self.logger.warning(f"ナレッジ賢者相談エラー: {e}")
                    advice["knowledge"] = default_response["knowledge"]

                # タスク賢者に相談
                try:
                    task_request = {
                        "type": "plan",
                        "task": issue.title,
                        "description": issue.body or "",
                        "priority": "medium",
                    }
                    task_response = await self.task_sage.process_request(task_request)
                    advice["plan"] = task_response.get("data", default_response["plan"])
                except Exception as e:
                    self.logger.warning(f"タスク賢者相談エラー: {e}")
                    advice["plan"] = default_response["plan"]

                # インシデント賢者に相談
                try:
                    incident_request = {
                        "type": "analyze",
                        "issue": issue.title,
                        "description": issue.body or "",
                        "labels": [label.name for label in issue.labels],
                    }
                    incident_response = await self.incident_sage.process_request(
                        incident_request
                    )
                    advice["risks"] = incident_response.get(
                        "data", default_response["risks"]
                    )
                except Exception as e:
                    self.logger.warning(f"インシデント賢者相談エラー: {e}")
                    advice["risks"] = default_response["risks"]

                # RAG賢者に相談
                try:
                    rag_request = {
                        "type": "search",
                        "query": issue.title,
                        "context": issue.body or "",
                        "limit": 5,
                    }
                    rag_response = await self.rag_sage.process_request(rag_request)
                    advice["solution"] = rag_response.get(
                        "data", default_response["solution"]
                    )
                except Exception as e:
                    self.logger.warning(f"RAG賢者相談エラー: {e}")
                    # RAGManagerでフォールバック
                    advice["solution"] = await self._fallback_rag_consultation(issue)

                consultation_success = True
                self.logger.info("✅ 4賢者相談完了")

            except Exception as e:
                self.logger.error(f"❌ 4賢者相談総合エラー: {e}")

        # RAGManagerでフォールバック相談
        if not consultation_success and self.rag_manager_available:
            try:
                self.logger.info("🔍 RAGManagerでフォールバック相談")
                rag_result = self.rag_manager.consult_on_issue(
                    issue.title, issue.body or ""
                )

                advice = {
                    "knowledge": {
                        "advice": f"知識ベース検索完了: {len(rag_result.get('related_knowledge', []))}件",
                        "confidence": 0.7,
                    },
                    "plan": {
                        "advice": f"推奨アプローチ: {', '.join(rag_result.get('recommendations', []))}",
                        "steps": rag_result.get("recommendations", []),
                        "complexity": rag_result.get("issue_analysis", {}).get(
                            "complexity", "medium"
                        ),
                    },
                    "risks": {
                        "advice": f"複雑度: {rag_result.get('issue_analysis', {}).get('complexity', 'medium')}",
                        "level": rag_result.get("issue_analysis", {}).get(
                            "complexity", "medium"
                        ),
                    },
                    "solution": {
                        "advice": f"関連知識からの解決策: {len(rag_result.get('related_knowledge', []))}件発見",
                        "approach": "knowledge_base_guided",
                        "tech_stack": rag_result.get("issue_analysis", {}).get(
                            "tech_stack", []
                        ),
                    },
                }
                consultation_success = True
                self.logger.info("✅ RAGManagerフォールバック相談完了")

            except Exception as e:
                self.logger.error(f"❌ RAGManagerフォールバック相談エラー: {e}")

        # どちらも失敗した場合はデフォルトレスポンス
        if not consultation_success:
            self.logger.warning("⚠️ 全ての相談手段が失敗、デフォルトレスポンスを使用")
            advice = default_response

        return advice

    async def _fallback_rag_consultation(self, issue: Issue) -> Dict[str, Any]:
        """RAGManagerを使用したフォールバック相談"""
        if not self.rag_manager_available:
            return {"advice": "RAGManager利用不可", "approach": "default"}

        try:
            rag_result = self.rag_manager.consult_on_issue(
                issue.title, issue.body or ""
            )
            return {
                "advice": f"RAGManager検索結果: {len(rag_result.get('related_knowledge', []))}件",
                "approach": "rag_manager",
                "tech_stack": rag_result.get("issue_analysis", {}).get(
                    "tech_stack", []
                ),
                "recommendations": rag_result.get("recommendations", []),
            }
        except Exception as e:
            self.logger.error(f"RAGManagerフォールバック相談エラー: {e}")
            return {"advice": "RAGManager相談失敗", "approach": "default"}

    def should_auto_process(
        self, issue: Issue, advice: Dict[str, Any]
    ) -> Tuple[bool, str]:
        """4賢者の助言に基づいて自動処理すべきか判断"""
        # リスクレベルをチェック
        risk_level = advice.get("risks", {}).get("level", "unknown")
        if risk_level in ["critical", "high"]:
            return False, f"リスクレベルが高い: {risk_level}"

        # 知識の信頼度をチェック（閾値を下げて処理を促進）
        confidence = advice.get("knowledge", {}).get("confidence", 0)
        if confidence < 0.2:  # 0.6 -> 0.2に変更（一時的）
            return False, f"知識の信頼度が低い: {confidence}"

        # タスクの複雑度をチェック
        steps = advice.get("plan", {}).get("steps", [])
        if len(steps) > 10:
            return False, f"タスクが複雑すぎる: {len(steps)}ステップ"

        return True, "自動処理可能"

    async def conduct_comprehensive_consultation(self, issue: Issue) -> Dict[str, Any]:
        """包括的な4賢者相談（consult_on_issueのエイリアス）"""
        return await self.consult_on_issue(issue)

    def _perform_integrated_analysis(self, *args, **kwargs) -> Dict[str, Any]:
        """統合分析を実行（テスト用）"""
        return {
            "risk_score": 0.3,
            "confidence_score": 0.8,
            "complexity_score": 0.5,
            "recommendation": "proceed",
        }


class EnhancedAutoIssueProcessor(AutoIssueProcessor):
    """PR作成機能を追加した拡張版Auto Issue Processor"""

    def __init__(self):
        self.logger = logging.getLogger(__name__)
        self.logger.info("🏗️ Enhanced Auto Issue Processor初期化開始")

        self.logger.info("   → 親クラス(AutoIssueProcessor)初期化中...")
        super().__init__()
        self.logger.info("   → 親クラス初期化完了")

        self.logger.info("   → Git操作クラス初期化中...")
        self.git_ops = GitOperations()
        self.logger.info("   → Git操作クラス初期化完了")

        self.logger.info("   → 4賢者統合システム初期化中...")
        self.logger.info("     → KnowledgeSage (ナレッジ賢者) 初期化中...")
        self.logger.info("     → TaskSage (タスク賢者) 初期化中...")
        self.logger.info("     → IncidentSage (インシデント賢者) 初期化中...")
        self.logger.info("     → RAGSage (RAG賢者) 初期化中...")
        self.four_sages = EnhancedFourSagesIntegration()
        self.logger.info("   → 4賢者統合システム初期化完了")

        self.logger.info("   → イシューキャッシュ初期化中...")
        self.issue_cache = IssueCache(ttl=600)  # 10分キャッシュ
        self.logger.info("   → イシューキャッシュ初期化完了")

        self.pr_creator = None  # GitHubクライアント初期化後に設定
        self.metrics = {
            "processed_issues": 0,
            "successful_prs": 0,
            "failed_attempts": 0,
            "consultation_count": 0,
            "processing_time": [],
            "started_at": datetime.now(),
        }
        self.logger.info("   → メトリクス初期化完了")
        self.logger.info("✅ Enhanced Auto Issue Processor初期化完了")

    async def process_issue_with_pr(self, issue: Issue) -> Dict[str, Any]:
        """イシューを処理してPRまで作成"""
        result = {
            "issue_number": issue.number,
            "issue_title": issue.title,
            "success": False,
            "pr_created": False,
            "pr_number": None,
            "pr_url": None,
            "error": None,
        }

        try:
            # 処理開始時刻を記録
            start_time = datetime.now()
            self.logger.info(f"🚀 Issue #{issue.number} 処理開始: {issue.title}")

            # 4賢者に相談
            self.logger.info(f"🧙‍♂️ 4賢者に相談中: Issue #{issue.number}")
            try:
                sage_advice = await self.four_sages.consult_on_issue(issue)
                self.metrics["consultation_count"] += 1
            except Exception as e:
                self.logger.error(f"❌ 4賢者相談エラー: {e}")
                # フォールバック: デフォルトの助言を使用
                sage_advice = {
                    "knowledge": {"advice": "相談失敗のためデフォルト処理", "confidence": 0.5},
                    "plan": {"advice": "標準的な実装手順を適用", "complexity": "medium"},
                    "risks": {"advice": "中程度のリスク想定", "level": "medium"},
                    "solution": {"advice": "基本的なアプローチで実装", "approach": "standard"},
                }

            # 自動処理可能か判断
            should_process, reason = self.four_sages.should_auto_process(
                issue, sage_advice
            )
            if not should_process:
                self.logger.warning(f"⚠️ 自動処理不可: {reason}")
                # 自動処理できない場合はコメントを追加
                await self._create_issue_comment_safe(
                    issue,
                    f"🤖 Auto Issue Processorが分析しました。\n\n"
                    f"**判定結果**: 自動処理不可\n"
                    f"**理由**: {reason}\n\n"
                    f"手動での対応が必要です。4賢者の分析結果:\n"
                    f"- **リスクレベル**: {sage_advice.get('risks', {}).get('level', 'unknown')}\n"
                    f"- **複雑度**: {sage_advice.get('plan', {}).get('complexity', 'unknown')}\n"
                    f"- **信頼度**: {sage_advice.get('knowledge', {}).get('confidence', 0)}",
                )
                result["error"] = f"自動処理不可: {reason}"
                return result

            self.logger.info(f"✅ 自動処理判定: 可能 ({reason})")

            # フィーチャーブランチを作成
            self.logger.info(f"🌿 フィーチャーブランチ作成中...")
            branch_name = await self.git_ops.create_feature_branch(
                issue.number, issue.title
            )
            self.logger.info(f"   → ブランチ作成完了: {branch_name}")

            # 実装を実行
            self.logger.info(f"⚙️ 実装実行中...")
            implementation_details = await self._implement_solution(issue, sage_advice)
            self.logger.info(f"   → 実装完了: {implementation_details['type']}")

            # 変更をコミット
            self.logger.info(f"💾 変更をコミット中...")
            commit_message = self._generate_commit_message(
                issue, implementation_details
            )
            commit_success = await self.git_ops.commit_changes(
                commit_message, issue.number
            )

            if not commit_success:
                result["error"] = "コミットに失敗しました"
                self.logger.error(f"❌ コミット失敗")
                return result

            self.logger.info(f"   → コミット完了")

            # ブランチをプッシュ
            self.logger.info(f"📤 ブランチプッシュ中...")
            push_success = await self.git_ops.push_branch(branch_name)

            if not push_success:
                result["error"] = "プッシュに失敗しました"
                self.logger.error(f"❌ プッシュ失敗")
                return result

            self.logger.info(f"   → プッシュ完了")

            # PRを作成
            if self.pr_creator:
                self.logger.info(f"📋 PR作成中...")
                pr = await self.pr_creator.create_pull_request(
                    issue, branch_name, implementation_details, sage_advice
                )

                if pr:
                    result["success"] = True
                    result["pr_created"] = True
                    result["pr_number"] = pr.number
                    result["pr_url"] = pr.html_url

                    self.logger.info(f"✅ PR作成完了: #{pr.number}")
                    self.logger.info(f"   → PR URL: {pr.html_url}")

                    # イシューにコメントを追加
                    await self._create_issue_comment_safe(
                        issue,
                        f"🤖 Auto Issue Processorによる自動実装が完了しました。\n\n"
                        f"**作成されたPR**: #{pr.number} {pr.html_url}\n\n"
                        f"**実装内容**:\n"
                        f"- タイプ: {implementation_details['type']}\n"
                        f"- 変更ファイル数: {len(implementation_details['files_modified'])}件\n\n"
                        f"**4賢者の助言**:\n"
                        f"- リスクレベル: {sage_advice.get('risks', {}).get('level', 'unknown')}\n"
                        f"- 推奨アプローチ: {sage_advice.get('solution', {}).get('approach', 'standard')}\n\n"
                        f"レビューをお願いします。",
                    )

                    # メトリクスを更新
                    self.metrics["successful_prs"] += 1
                else:
                    result["error"] = "PR作成に失敗しました"
                    self.logger.error(f"❌ PR作成失敗")
                    self.metrics["failed_attempts"] += 1
            else:
                result["error"] = "GitHubクライアントが初期化されていません"
                self.logger.error(f"❌ GitHubクライアント未初期化")

        except Exception as e:
            result["error"] = str(e)
            self.logger.error(f"❌ イシュー処理中にエラー: {e}")
            self.metrics["failed_attempts"] += 1

            # エラー発生時にもコメントを追加
            await self._create_issue_comment_safe(
                issue,
                f"🤖 Auto Issue Processorでエラーが発生しました。\n\n"
                f"**エラー内容**: {str(e)}\n\n"
                f"手動での対応が必要です。",
            )

        # 処理時間を記録
        if "start_time" in locals():
            processing_time = (datetime.now() - start_time).total_seconds()
            self.metrics["processing_time"].append(processing_time)
            self.logger.info(f"⏱️ 処理時間: {processing_time:.1f}秒")

        # 処理済みイシュー数を更新
        self.metrics["processed_issues"] += 1

        return result

    async def _implement_solution(
        self, issue: Issue, sage_advice: Dict[str, Any]
    ) -> Dict[str, Any]:
        """実際の実装を行う（ダミー実装）"""
        # 実際の実装では、ここでコード生成や修正を行う
        implementation_details = {
            "description": f"Issue #{issue.number}の自動実装",
            "type": (
                self.pr_creator._classify_issue(issue) if self.pr_creator else "general"
            ),
            "files_modified": [],
            "tests_added": [],
            "documentation_updated": False,
        }

        # ダミーファイルを作成（実際の実装では適切なファイルを生成）
        dummy_file_path = f"auto_generated/issue_{issue.number}_solution.py"
        implementation_details["files_modified"].append(dummy_file_path)

        return implementation_details

    def _generate_commit_message(
        self, issue: Issue, implementation_details: Dict[str, Any]
    ) -> str:
        """コミットメッセージを生成"""
        issue_type = implementation_details.get("type", "general")

        # Conventional Commits形式でプレフィックスを決定
        prefix_map = {
            "bug_fix": "fix",
            "feature": "feat",
            "documentation": "docs",
            "optimization": "perf",
            "test": "test",
            "general": "chore",
        }
        prefix = prefix_map.get(issue_type, "chore")

        # タイトルを短縮（50文字制限）
        title = issue.title[:40] if len(issue.title) > 40 else issue.title

        return f"{prefix}: {title} (#{issue.number})"

    @retry_on_github_error(max_retries=3, base_delay=1.0)
    async def _create_issue_comment_safe(self, issue: Issue, comment_body: str) -> bool:
        """安全にイシューコメントを作成（リトライあり）"""
        try:
            issue.create_comment(comment_body)
            self.logger.info(f"   → コメント作成完了: Issue #{issue.number}")
            return True
        except Exception as e:
            self.logger.error(f"❌ コメント作成失敗: {e}")
            return False

    def _determine_priority(self, issue: Issue) -> str:
        """イシューの優先度を判定"""
        labels = [label.name.lower() for label in issue.labels]
        title_lower = issue.title.lower()

        # ラベルベースの優先度判定
        if any(label in labels for label in ["critical", "urgent", "blocker"]):
            return "critical"
        elif any(label in labels for label in ["high", "priority:high", "important"]):
            return "high"
        elif any(label in labels for label in ["medium", "priority:medium"]):
            return "medium"

        # タイトルベースの優先度判定
        if any(word in title_lower for word in ["critical", "urgent", "emergency"]):
            return "critical"
        elif any(word in title_lower for word in ["important", "high priority"]):
            return "high"

        return "low"

    def _determine_priority_from_cache(self, issue_data: Dict[str, Any]) -> str:
        """キャッシュされたデータから優先度を判定（高速版）"""
        labels = [label.lower() for label in issue_data["labels"]]
        title_lower = issue_data["title"].lower()

        # ラベルベースの優先度判定
        if any(label in labels for label in ["critical", "urgent", "blocker"]):
            return "critical"
        elif any(label in labels for label in ["high", "priority:high", "important"]):
            return "high"
        elif any(label in labels for label in ["medium", "priority:medium"]):
            return "medium"

        # タイトルベースの優先度判定
        if any(word in title_lower for word in ["critical", "urgent", "emergency"]):
            return "critical"
        elif any(word in title_lower for word in ["important", "high priority"]):
            return "high"

        return "low"

    async def get_metrics_report(self) -> Dict[str, Any]:
        """メトリクスレポートを生成"""
        total = self.metrics["processed_issues"]
        successful = self.metrics["successful_prs"]

        return {
            "metrics": self.metrics.copy(),
            "success_rate": (successful / total * 100) if total > 0 else 0,
            "average_processing_time": (
                sum(self.metrics["processing_time"])
                / len(self.metrics["processing_time"])
                if self.metrics["processing_time"]
                else 0
            ),
            "four_sages_availability": self.four_sages.sages_available,
            "timestamp": datetime.now().isoformat(),
        }

    async def run_enhanced(self):
        """拡張版の実行"""
        try:
            self.logger.info("🚀 Enhanced Auto Issue Processor 起動開始")
            self.logger.info("   → プロセスID: %s", os.getpid())
            self.logger.info(
                "   → 実行時刻: %s", datetime.now().strftime("%Y-%m-%d %H:%M:%S")
            )

            # GitHubクライアントを初期化
            self.logger.info("📌 GitHub認証情報を確認中...")
            github_token = os.environ.get("GITHUB_TOKEN")
            if not github_token:
                self.logger.error("GITHUB_TOKEN環境変数が設定されていません")
                return
            self.logger.info("   → GITHUB_TOKEN: 設定済み (%d文字)", len(github_token))

            if not GITHUB_AVAILABLE:
                self.logger.error("PyGithubがインストールされていません")
                return
            self.logger.info("   → PyGithubライブラリ: 利用可能")

            self.logger.info("🔑 GitHub APIクライアント初期化中...")
            github = Github(github_token)
            self.logger.info("   → GitHub APIクライアント作成完了")

            repo_name = os.environ.get("GITHUB_REPOSITORY", "ext-maru/ai-co")
            self.logger.info("   → リポジトリ: %s", repo_name)

            repo = github.get_repo(repo_name)
            self.logger.info("   → リポジトリ接続: 成功")

            # PR作成クラスを初期化
            self.logger.info("🔧 PR作成システム初期化中...")
            self.pr_creator = EnhancedPRCreator(github, repo)
            self.logger.info("   → PR作成システム: 準備完了")

            # 処理可能なイシューを取得（キャッシュ＋プリフェッチ戦略）
            self.logger.info("📋 オープンイシューを取得中...")

            cache_key = f"open_issues_{repo.full_name}"
            cached_issues = self.issue_cache.get(cache_key)

            if cached_issues is not None:
                open_issues = cached_issues
                self.logger.info(f"   → キャッシュから取得: {len(open_issues)}件")
            else:
                self.logger.info("   → GitHub APIを呼び出しています...")
                self.logger.info("   → プリフェッチ戦略: 全データを一括取得")
                start_fetch = datetime.now()

                # リスト化により全データを一度に取得（API呼び出し削減）
                open_issues = list(
                    repo.get_issues(state="open", sort="updated", direction="desc")
                )

                # キャッシュに保存
                self.issue_cache.set(cache_key, open_issues)

                fetch_time = (datetime.now() - start_fetch).total_seconds()
                self.logger.info(f"   → {len(open_issues)}件のオープンイシューを発見")
                self.logger.info(f"   → 取得時間: {fetch_time:.1f}秒")

            # 事前データ読み込み（バッチ処理最適化）
            self.logger.info("🔄 全イシューデータを事前読み込み中...")
            start_preload = datetime.now()
            issue_data_cache = []

            # 全イシューの必要データを一括でメモリに読み込み
            for i, issue in enumerate(open_issues):
                if i % 10 == 0 and i > 0:
                    self.logger.info(f"   → 事前読み込み進捗: {i}/{len(open_issues)}件")

                # 必要なデータを一度に取得（以降はメモリアクセスのみ）
                try:
                    labels = [l.name for l in issue.labels]  # 一度だけAPI呼び出し
                    is_pr = issue.pull_request is not None

                    issue_data_cache.append(
                        {
                            "number": issue.number,
                            "title": issue.title,
                            "labels": labels,
                            "is_pr": is_pr,
                            "issue_obj": issue,  # 実際のオブジェクトも保持
                        }
                    )
                except Exception as e:
                    self.logger.warning(f"   → イシュー #{issue.number} 読み込みエラー: {e}")
                    continue

            preload_time = (datetime.now() - start_preload).total_seconds()
            self.logger.info(f"   → 事前読み込み完了: {preload_time:.1f}秒")
            self.logger.info(f"   → キャッシュしたイシュー: {len(issue_data_cache)}件")

            # 高速フィルタリング（メモリ上のデータのみ使用）
            self.logger.info("🔍 処理対象イシューをフィルタリング中...")
            start_filter = datetime.now()
            processable_issues = []
<<<<<<< HEAD
            filtered_count = {"pr": 0, "auto_generated": 0, "high_priority": 0, "low_priority_excluded": 0}
=======
            filtered_count = {
                "pr": 0,
                "auto_generated": 0,
                "high_priority": 0,
                "low_priority_excluded": 0
            }
>>>>>>> 26ce898b

            # メモリ上のデータで高速フィルタリング
            for data in issue_data_cache:
                # PRかどうかチェック（メモリアクセス - 高速）
                if data["is_pr"]:
                    filtered_count["pr"] += 1
                    continue

                # auto-generatedラベルをチェック（メモリアクセス - 高速）
                if "auto-generated" in data["labels"]:
                    filtered_count["auto_generated"] += 1
                    continue

                # 優先度を判定（メモリアクセス - 高速）
                priority = self._determine_priority_from_cache(data)
                if priority in ["low"]:  # lowのみ除外、medium以上を処理
                    filtered_count["low_priority_excluded"] += 1
                    continue

                # 処理対象として追加
                processable_issues.append(
                    {
                        "number": data["number"],
                        "title": data["title"],
                        "priority": priority,
                        "issue_obj": data["issue_obj"],  # 実際の処理用
                    }
                )

            filter_time = (datetime.now() - start_filter).total_seconds()
            self.logger.info(f"   → フィルタリング完了: {filter_time:.1f}秒")
            self.logger.info(f"   → フィルタリング結果:")
            self.logger.info(f"     → PR除外: {filtered_count['pr']}件")
            self.logger.info(
                f"     → auto-generated除外: {filtered_count['auto_generated']}件"
            )
            self.logger.info(f"     → 高優先度除外: {filtered_count['high_priority']}件")
            self.logger.info(f"     → 低優先度除外: {filtered_count['low_priority_excluded']}件")
            self.logger.info(f"     → 処理対象: {len(processable_issues)}件")

            if not processable_issues:
                self.logger.info("❌ 処理可能なイシューがありません")
                return

            # 各イシューを処理
            self.logger.info(f"✅ 処理可能なイシュー: {len(processable_issues)}件発見")
            priority_counts = {}
            for issue in processable_issues:
                priority = issue.get("priority", "unknown")
                priority_counts[priority] = priority_counts.get(priority, 0) + 1
            self.logger.info(f"   → 優先度内訳: {priority_counts}")

            # configが存在しない場合のデフォルト値
            max_issues = getattr(self, "config", {}).get(
                "max_issues_per_run", 1
            )  # 5→1に変更

            processed_count = 0
            for issue_data in processable_issues[:max_issues]:
                processed_count += 1
                self.logger.info(
                    f"📌 処理 {processed_count}/{max_issues}: イシュー #{issue_data['number']}"
                )

                # イシューの詳細を取得（キャッシュされたオブジェクトを使用）
                self.logger.info(f"   → イシュー詳細を取得中...")
                issue = issue_data.get("issue_obj") or repo.get_issue(
                    issue_data["number"]
                )
                self.logger.info(f"   → タイトル: {issue.title}")
                self.logger.info(f"   → 優先度: {issue_data['priority']}")

                # ラベル表示（キャッシュから取得）
                if "issue_obj" in issue_data:
                    # キャッシュからラベル情報を取得（高速）
                    cached_labels = next(
                        (
                            data["labels"]
                            for data in issue_data_cache
                            if data["number"] == issue_data["number"]
                        ),
                        [],
                    )
                    label_str = ", ".join(cached_labels) if cached_labels else "なし"
                else:
                    # フォールバック: 直接取得
                    label_str = (
                        ", ".join([l.name for l in issue.labels])
                        if issue.labels
                        else "なし"
                    )

                self.logger.info(f"   → ラベル: {label_str}")

                # イシューを処理
                self.logger.info(f"   → 処理開始...")
                start_time = datetime.now()
                result = await self.process_issue_with_pr(issue)
                processing_time = (datetime.now() - start_time).total_seconds()

                if result["success"]:
                    self.logger.info(f"✅ イシュー #{issue.number} の処理が完了しました")
                    self.logger.info(f"   → 処理時間: {processing_time:.1f}秒")
                    if result["pr_number"]:
                        self.logger.info(f"   → PR番号: #{result['pr_number']}")
                        self.logger.info(f"   → PR URL: {result['pr_url']}")
                else:
                    self.logger.error(f"❌ イシュー #{issue.number} の処理に失敗")
                    self.logger.error(f"   → エラー: {result['error']}")
                    self.logger.error(f"   → 処理時間: {processing_time:.1f}秒")

                # 次の処理まで待機（最後の処理後は待たない）
                if processed_count < max_issues and processed_count < len(
                    processable_issues
                ):
                    self.logger.info(f"   → 次の処理まで1秒待機...")
                    await asyncio.sleep(1)

            # 処理完了サマリー
            self.logger.info("=" * 60)
            self.logger.info("📊 Enhanced Auto Issue Processor 実行完了")
            self.logger.info(
                f"   → 処理イシュー数: {processed_count}/{len(processable_issues)}件"
            )
            self.logger.info(
                f"   → 全体処理時間: {(datetime.now() - self.metrics['started_at']).total_seconds():.1f}秒"
            )
            self.logger.info("=" * 60)

        except Exception as e:
            self.logger.error(f"拡張版実行中にエラー: {e}")
            self.logger.error(f"   → エラー詳細: {type(e).__name__}")
            import traceback

            self.logger.error(f"   → スタックトレース:\n{traceback.format_exc()}")


async def main():
    """メイン関数"""
    logging.basicConfig(
        level=logging.INFO,
        format="%(levelname)s:%(name)s:%(message)s",
    )

    logger = logging.getLogger(__name__)
    logger.info("🚀 Enhanced Auto Issue Processor メイン処理開始")
    logger.info("📦 必要なシステムコンポーネントを初期化しています...")
    logger.info("   → これには30-40秒程度かかる場合があります")
    logger.info("   → 4賢者システム（Knowledge, Task, Incident, RAG）の初期化")
    logger.info("   → 知識ベースのロード")
    logger.info("   → GitHub API接続の確立")

    processor = EnhancedAutoIssueProcessor()
    await processor.run_enhanced()


if __name__ == "__main__":
    asyncio.run(main())<|MERGE_RESOLUTION|>--- conflicted
+++ resolved
@@ -1179,16 +1179,12 @@
             self.logger.info("🔍 処理対象イシューをフィルタリング中...")
             start_filter = datetime.now()
             processable_issues = []
-<<<<<<< HEAD
-            filtered_count = {"pr": 0, "auto_generated": 0, "high_priority": 0, "low_priority_excluded": 0}
-=======
             filtered_count = {
                 "pr": 0,
                 "auto_generated": 0,
                 "high_priority": 0,
                 "low_priority_excluded": 0
             }
->>>>>>> 26ce898b
 
             # メモリ上のデータで高速フィルタリング
             for data in issue_data_cache:
